### CHURN MODEL
The aim of this repo is to demonstrate how to build a churn model, when there is only transactional data available i.e. TransactionID, CustomerID,Transaction Date, Transaction Amount. This scenario is in fact very common in practice, and although what we have here is built for a Churn Model, the features could be used in other areas as well

## Py Descriptions
<<<<<<< HEAD
**datagenerator.py:**   Is the script that generates the synthetic data
**dataloader.py:**   Does the data processing for the model.
=======
**datagenerator.py:**   Is the script that generates the synthetic data  
**dataloader.py:**   Does the data processing for the model.  
>>>>>>> 1656257e
**churn_model.py:**   This is the entry point to the code, I have copy pasted classes from the above scripts again, so that you do not have to reload the modules each time you the run this script.<|MERGE_RESOLUTION|>--- conflicted
+++ resolved
@@ -2,11 +2,6 @@
 The aim of this repo is to demonstrate how to build a churn model, when there is only transactional data available i.e. TransactionID, CustomerID,Transaction Date, Transaction Amount. This scenario is in fact very common in practice, and although what we have here is built for a Churn Model, the features could be used in other areas as well
 
 ## Py Descriptions
-<<<<<<< HEAD
 **datagenerator.py:**   Is the script that generates the synthetic data
 **dataloader.py:**   Does the data processing for the model.
-=======
-**datagenerator.py:**   Is the script that generates the synthetic data  
-**dataloader.py:**   Does the data processing for the model.  
->>>>>>> 1656257e
 **churn_model.py:**   This is the entry point to the code, I have copy pasted classes from the above scripts again, so that you do not have to reload the modules each time you the run this script.